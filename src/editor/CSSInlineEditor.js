/*
 * Copyright 2012 Adobe Systems Incorporated. All Rights Reserved.
 */

/*jslint vars: true, plusplus: true, devel: true, browser: true, nomen: true, indent: 4, maxerr: 50 */
/*global define: false, $: false, CodeMirror: false */

define(function (require, exports, module) {
    'use strict';

    // Load dependent modules
    var DocumentManager     = require("document/DocumentManager"),
        HTMLUtils           = require("language/HTMLUtils"),
        CSSUtils            = require("language/CSSUtils"),
        EditorManager       = require("editor/EditorManager"),
        InlineTextEditor    = require("editor/InlineTextEditor").InlineTextEditor;

    /**
     * Remove trailing "px" from a style size value.
     * @param {!JQuery} $target Element in DOM
     * @param {!string} styleName Style name to query
     * @return {number} Style value converted from string to number, removing "px" units
     */
    function parseStyleSize($target, styleName) {
        return parseInt($target.css(styleName).replace("px", ""), 10);
    }

    /**
     * @constructor
     * @extends {InlineWidget}
     */
    function CSSInlineEditor(rules) {
        InlineTextEditor.call(this);
        this._rules = rules;
        this._selectedRuleIndex = -1;
    }
    CSSInlineEditor.prototype = new InlineTextEditor();
    CSSInlineEditor.prototype.constructor = CSSInlineEditor;
    CSSInlineEditor.prototype.parentClass = InlineTextEditor.prototype;
    CSSInlineEditor.prototype.$editorsDiv = null;
    CSSInlineEditor.prototype.$relatedContainer = null;
    CSSInlineEditor.prototype.updateRelatedContainerProxy = null;

    /** 
     * @override
     * @param {!Editor} hostEditor  Outer Editor instance that inline editor will sit within.
     * 
     */
    CSSInlineEditor.prototype.load = function (hostEditor) {
        this.parentClass.load.call(this, hostEditor);
        
        // Container to hold all editors
        var self = this,
            $ruleItem,
            $location;

        // Create DOM to hold editors and related list
        this.$editorsDiv = $(document.createElement('div')).addClass("inlineEditorHolder");
        
        // Outer container for border-left and scrolling
        this.$relatedContainer = $(document.createElement("div")).addClass("relatedContainer");
        
        // List "selection" highlight
        this.$selectedMarker = $(document.createElement("div")).appendTo(this.$relatedContainer).addClass("selection");
        
        // Inner container
        var $related = $(document.createElement("div")).appendTo(this.$relatedContainer).addClass("related");
        
        // Rule list
        var $ruleList = $(document.createElement("ul")).appendTo($related);
        
        // create rule list
        this._ruleItems = [];
        this._rules.forEach(function (rule, i) {
            $ruleItem = $(document.createElement("li")).appendTo($ruleList);
            $ruleItem.text(rule.selector + " ");
            $ruleItem.click(function () {
                self.setSelectedRule(i);
            });
            
            $location = $(document.createElement("span")).appendTo($ruleItem);
            $location.addClass("location");
            $location.text(rule.document.file.name + ":" + (rule.lineStart + 1));
            
            self._ruleItems.push($ruleItem);
        });
        
        // select the first rule
        self.setSelectedRule(0);
        
        // attach to main container
        this.$htmlContent.append(this.$editorsDiv).append(this.$relatedContainer);
        
        // initialize position based on the main #editorHolder
        setTimeout(function () {
            self._updateRelatedContainer();
        }, 0);
        
        this._updateRelatedContainerProxy = $.proxy(this._updateRelatedContainer, this);
        
        // Changes to the host editor should update the relatedContainer
        $(this.hostEditor).on("change.CSSInlineEditor", this._updateRelatedContainerProxy);
        
        // Since overflow-y is hidden on the CM scrollerElement, the scroll event is never fired.
        // Instead, we add a hook to CM's onScroll to reposition the relatedContainer.
        this.hostEditor._codeMirror.setOption("onScroll", this._updateRelatedContainerProxy);

        return (new $.Deferred()).resolve();
    };

    /**
     *
     *
     */
    CSSInlineEditor.prototype.setSelectedRule = function (index) {
        var newIndex = Math.min(Math.max(0, index), this._rules.length - 1);
        
        this._selectedRuleIndex = newIndex;
        var $ruleItem = this._ruleItems[this._selectedRuleIndex];

        this._ruleItems[this._selectedRuleIndex].toggleClass("selected", true);

        // Remove previous editors
        this.editors.forEach(function (editor) {
            editor.destroy(); //release ref on Document
        });
        this.editors = [];
        this.$editorsDiv.children().remove();
        $(this.editors[0]).off("change.CSSInlineEditor");

        // Keyboard shortcuts
        var extraKeys = {
            "Alt-Up" : $.proxy(this.previousRule, this),
            "Alt-Down" : $.proxy(this.nextRule, this)
        };


        // Add new editor
        var rule = this.getSelectedRule();
        this.createInlineEditorFromText(rule.document, rule.lineStart, rule.lineEnd, this.$editorsDiv.get(0), extraKeys);
        this.editors[0].focus();

        // Changes in size to the inline editor should update the relatedContainer
        $(this.editors[0]).on("change.CSSInlineEditor", this.updateRelatedContainerProxy);

        this.sizeInlineWidgetToContents(true);
        this._updateRelatedContainer();

        // scroll the selection to the ruleItem, use setTimeout to wait for DOM updates
        var self = this;
        setTimeout(function () {
            var itemTop = $ruleItem.position().top;
            self.$selectedMarker.css("top", itemTop);
            self.$selectedMarker.height($ruleItem.height());
            
            // FUTURE (jasonsj): figure out if rule list should scroll
            itemTop -=  $ruleItem.parent().css("paddingTop").replace("px", "");
            self.$relatedContainer.scrollTop(itemTop);
        }, 0);
    };

    /**
     * Called any time inline was closed, whether manually (via closeThisInline()) or automatically
     */
    CSSInlineEditor.prototype.onClosed = function () {
        this.parentClass.onClosed.call(this); // super.onClosed()
        
        // remove resize handlers for relatedContainer
        $(this.hostEditor).off("change.CSSInlineEditor");
        $(this.editors[0]).off("change.CSSInlineEditor");
        this.hostEditor._codeMirror.setOption("onScroll", null);
    };
    
    /**
     *
     *
     */
    CSSInlineEditor.prototype._updateRelatedContainer = function () {
        var borderThickness = (this.$htmlContent.outerHeight() - this.$htmlContent.innerHeight()) / 2;
        this.$relatedContainer.css("top", this.$htmlContent.offset().top + borderThickness);
        this.$relatedContainer.height(this.$htmlContent.height());
    };

    /**
     *
     *
     */
    CSSInlineEditor.prototype.getRules = function () {
        return this._rules;
    };

    /**
     *
     *
     */
    CSSInlineEditor.prototype.getSelectedRule = function () {
        return this._rules[this._selectedRuleIndex];
    };

    
<<<<<<< HEAD
    CSSInlineEditor.prototype.setSelectedRule = function (index) {
        var newIndex = Math.min(Math.max(0, index), this._rules.length - 1);
        
        this._selectedRuleIndex = newIndex;
        
        var $ruleItem = this._ruleItems[this._selectedRuleIndex];
        
        // FUTURE (jasonsj): figure out if rule list should scroll
        // scroll the selection to the ruleItem, use setTimeout to wait for DOM updates
        var self = this;
        setTimeout(function () {
            var containerHeight = self.$relatedContainer.height(),
                itemTop = $ruleItem.position().top,
                scrollTop = self.$relatedContainer.scrollTop();
            
            self.$selectedMarker.css("top", itemTop);
            self.$selectedMarker.height($ruleItem.height());
            
            if (containerHeight <= 0) {
                return;
            }
            
            var paddingTop = parseStyleSize($ruleItem.parent(), "paddingTop");
            
            if ((itemTop - paddingTop) < scrollTop) {
                self.$relatedContainer.scrollTop(itemTop - paddingTop);
            } else {
                var itemBottom = itemTop + $ruleItem.height() + parseStyleSize($ruleItem.parent(), "paddingBottom");
                
                if (itemBottom > (scrollTop + containerHeight)) {
                    self.$relatedContainer.scrollTop(itemBottom - containerHeight);
                }
            }
        }, 0);
    };
    
=======
    /**
     * Display the next css rule in the rule list
     */
>>>>>>> 240858cd
    CSSInlineEditor.prototype.nextRule = function () {
        this.setSelectedRule(this._selectedRuleIndex + 1);
    };
    
    /**
     *  Display the previous css rule in the rule list
     */
    CSSInlineEditor.prototype.previousRule = function () {
        this.setSelectedRule(this._selectedRuleIndex - 1);
    };

    /**
     * Sizes the inline widget height to be the maximum between the rule list height and the editor height
     * @overide 
     */
    CSSInlineEditor.prototype.sizeInlineWidgetToContents = function (force) {
        // Size the code mirror editors height to the editor content
        this.parentClass.sizeInlineWidgetToContents.call(this, force);
        // Size the widget height to the max between the editor content and the related rules list
        var widgetHeight = Math.max(this.$relatedContainer.find(".related").height(), this.$editorsDiv.height());
        this.hostEditor.setInlineWidgetHeight(this.inlineId, widgetHeight, true);

        // The related rules container size itself based on htmlContent which is set by setInlineWidgetHeight above.
        this._updateRelatedContainer();
    };


    /**
     * Given a position in an HTML editor, returns the relevant selector for the attribute/tag
     * surrounding that position, or "" if none is found.
     * @param {!Editor} editor
     * @private
     */
    function _getSelectorName(editor, pos) {
        var tagInfo = HTMLUtils.getTagInfo(editor, pos),
            selectorName = "";
        
        if (tagInfo.position.tokenType === HTMLUtils.TAG_NAME) {
            // Type selector
            selectorName = tagInfo.tagName;
        } else if (tagInfo.position.tokenType === HTMLUtils.ATTR_NAME ||
                   tagInfo.position.tokenType === HTMLUtils.ATTR_VALUE) {
            if (tagInfo.attr.name === "class") {
                // Class selector. We only look for the class name
                // that includes the insertion point. For example, if
                // the attribute is: 
                //   class="error-dialog modal hide"
                // and the insertion point is inside "modal", we want ".modal"
                var attributeValue = tagInfo.attr.value;
                var startIndex = attributeValue.substr(0, tagInfo.position.offset).lastIndexOf(" ");
                var endIndex = attributeValue.indexOf(" ", tagInfo.position.offset);
                selectorName = "." +
                    attributeValue.substring(
                        startIndex === -1 ? 0 : startIndex + 1,
                        endIndex === -1 ? attributeValue.length : endIndex
                    );
                
                // If the insertion point is surrounded by space, selectorName is "."
                // Check for that here
                if (selectorName === ".") {
                    selectorName = "";
                }
            } else if (tagInfo.attr.name === "id") {
                // ID selector
                selectorName = "#" + tagInfo.attr.value;
            }
        }
        
        return selectorName;
    }

    /**
     * This function is registered with EditManager as an inline editor provider. It creates a CSSInlineEditor
     * when cursor is on an HTML tag name, class attribute, or id attribute, find associated
     * CSS rules and show (one/all of them) in an inline editor.
     *
     * @param {!Editor} editor
     * @param {!{line:Number, ch:Number}} pos
     * @return {$.Promise} a promise that will be resolved with an InlineWidget
     *      or null if we're not going to provide anything.
     */
    function htmlToCSSProvider(hostEditor, pos) {
        // Only provide a CSS editor when cursor is in HTML content
        if (hostEditor._codeMirror.getOption("mode") !== "htmlmixed") {
            return null;
        }
        var htmlmixedState = hostEditor._codeMirror.getTokenAt(pos).state;
        if (htmlmixedState.mode !== "html") {
            return null;
        }
        
        // Only provide CSS editor if the selection is an insertion point
        var sel = hostEditor.getSelection(false);
        if (sel.start.line !== sel.end.line || sel.start.ch !== sel.end.ch) {
            return null;
        }
        
        var selectorName = _getSelectorName(hostEditor, pos);
        if (selectorName === "") {
            return null;
        }

        var result = new $.Deferred();

        CSSUtils.findMatchingRules(selectorName)
            .done(function (rules) {
                if (rules && rules.length > 0) {
                    var cssInlineEditor = new CSSInlineEditor(rules);
                    
                    cssInlineEditor.load(hostEditor).done(function () {
                        result.resolve(cssInlineEditor);
                    }).fail(function () {
                        result.reject();
                    });
                } else {
                    // No matching rules were found.
                    result.reject();
                }
            })
            .fail(function () {
                console.log("Error in findMatchingRules()");
                result.reject();
            });
        
        return result.promise();
    }


    EditorManager.registerInlineEditProvider(htmlToCSSProvider);
    

    exports.CSSInlineEditor = CSSInlineEditor;

});<|MERGE_RESOLUTION|>--- conflicted
+++ resolved
@@ -149,67 +149,6 @@
         // scroll the selection to the ruleItem, use setTimeout to wait for DOM updates
         var self = this;
         setTimeout(function () {
-            var itemTop = $ruleItem.position().top;
-            self.$selectedMarker.css("top", itemTop);
-            self.$selectedMarker.height($ruleItem.height());
-            
-            // FUTURE (jasonsj): figure out if rule list should scroll
-            itemTop -=  $ruleItem.parent().css("paddingTop").replace("px", "");
-            self.$relatedContainer.scrollTop(itemTop);
-        }, 0);
-    };
-
-    /**
-     * Called any time inline was closed, whether manually (via closeThisInline()) or automatically
-     */
-    CSSInlineEditor.prototype.onClosed = function () {
-        this.parentClass.onClosed.call(this); // super.onClosed()
-        
-        // remove resize handlers for relatedContainer
-        $(this.hostEditor).off("change.CSSInlineEditor");
-        $(this.editors[0]).off("change.CSSInlineEditor");
-        this.hostEditor._codeMirror.setOption("onScroll", null);
-    };
-    
-    /**
-     *
-     *
-     */
-    CSSInlineEditor.prototype._updateRelatedContainer = function () {
-        var borderThickness = (this.$htmlContent.outerHeight() - this.$htmlContent.innerHeight()) / 2;
-        this.$relatedContainer.css("top", this.$htmlContent.offset().top + borderThickness);
-        this.$relatedContainer.height(this.$htmlContent.height());
-    };
-
-    /**
-     *
-     *
-     */
-    CSSInlineEditor.prototype.getRules = function () {
-        return this._rules;
-    };
-
-    /**
-     *
-     *
-     */
-    CSSInlineEditor.prototype.getSelectedRule = function () {
-        return this._rules[this._selectedRuleIndex];
-    };
-
-    
-<<<<<<< HEAD
-    CSSInlineEditor.prototype.setSelectedRule = function (index) {
-        var newIndex = Math.min(Math.max(0, index), this._rules.length - 1);
-        
-        this._selectedRuleIndex = newIndex;
-        
-        var $ruleItem = this._ruleItems[this._selectedRuleIndex];
-        
-        // FUTURE (jasonsj): figure out if rule list should scroll
-        // scroll the selection to the ruleItem, use setTimeout to wait for DOM updates
-        var self = this;
-        setTimeout(function () {
             var containerHeight = self.$relatedContainer.height(),
                 itemTop = $ruleItem.position().top,
                 scrollTop = self.$relatedContainer.scrollTop();
@@ -234,12 +173,48 @@
             }
         }, 0);
     };
+
+    /**
+     * Called any time inline was closed, whether manually (via closeThisInline()) or automatically
+     */
+    CSSInlineEditor.prototype.onClosed = function () {
+        this.parentClass.onClosed.call(this); // super.onClosed()
+        
+        // remove resize handlers for relatedContainer
+        $(this.hostEditor).off("change.CSSInlineEditor");
+        $(this.editors[0]).off("change.CSSInlineEditor");
+        this.hostEditor._codeMirror.setOption("onScroll", null);
+    };
     
-=======
+    /**
+     *
+     *
+     */
+    CSSInlineEditor.prototype._updateRelatedContainer = function () {
+        var borderThickness = (this.$htmlContent.outerHeight() - this.$htmlContent.innerHeight()) / 2;
+        this.$relatedContainer.css("top", this.$htmlContent.offset().top + borderThickness);
+        this.$relatedContainer.height(this.$htmlContent.height());
+    };
+
+    /**
+     *
+     *
+     */
+    CSSInlineEditor.prototype.getRules = function () {
+        return this._rules;
+    };
+
+    /**
+     *
+     *
+     */
+    CSSInlineEditor.prototype.getSelectedRule = function () {
+        return this._rules[this._selectedRuleIndex];
+    };
+
     /**
      * Display the next css rule in the rule list
      */
->>>>>>> 240858cd
     CSSInlineEditor.prototype.nextRule = function () {
         this.setSelectedRule(this._selectedRuleIndex + 1);
     };
