/*
 * Copyright 2012 Adobe Systems Incorporated. All Rights Reserved.
 */

/*jslint vars: true, plusplus: true, devel: true, browser: true, nomen: true, indent: 4, maxerr: 50 */
/*global define: false, $: false, CodeMirror: false */

define(function (require, exports, module) {
    'use strict';

    // Load dependent modules
    var DocumentManager     = require("document/DocumentManager"),
        EditorManager       = require("editor/EditorManager"),
        InlineEditor        = require("editor/InlineEditor").InlineEditor;

    /**
     * Shows or hides the dirty indicator
     * @private
     */
    function _showDirtyIndicator($indicatorDiv, isDirty) {
        // Show or hide the dirty indicator by adjusting
        // the width of the div. The "hidden" width is 
        // 4 pixels to make the padding look correct.
        $indicatorDiv.css("width", isDirty ? 16 : 4);
    }
    
    /**
     * Respond to dirty flag change event. If the dirty flag is associated with an inline editor,
     * show (or hide) the dirty indicator.
     * @private
     */
    function _dirtyFlagChangeHandler(event, doc) {
        var $dirtyIndicators = $(".inlineEditor .dirty-indicator"),
            $indicator;
        
        $.each($dirtyIndicators, function (index, indicator) {
            $indicator = $(indicator);
            if ($indicator.data("fullPath") === doc.file.fullPath) {
                _showDirtyIndicator($indicator, doc.isDirty);
            }
        });
    }
    
    /**
     * @constructor
     *
     */
    function InlineTextEditor() {
        InlineEditor.call(this);
        this.editors = [];
    }
    InlineTextEditor.prototype = new InlineEditor();
    InlineTextEditor.prototype.constructor = InlineTextEditor;
    InlineTextEditor.prototype.parentClass = InlineEditor.prototype;
    InlineTextEditor.prototype.editors = null;

   /**
     * Given a host editor and its inline editors, find the widest gutter and make all the others match
     * @param {!Editor} hostEditor Host editor containing all the inline editors to sync
     * @private
     */
    function _syncGutterWidths(hostEditor) {
        var inlines = EditorManager.getInlineEditors(hostEditor),
            allHostedEditors = [];
        
        // add all Editor instances of each InlineTextEditor
        inlines.forEach(function (inline) {
            if (inline instanceof InlineTextEditor) {
                Array.push.apply(allHostedEditors, inline.editors);
            }
        });
        
        // add the host to the list and go through them all
        allHostedEditors.push(hostEditor);
        
        var maxWidth = 0;
        allHostedEditors.forEach(function (editor) {
            var gutter = $(editor._codeMirror.getGutterElement());
            gutter.css("min-width", "");
            var curWidth = gutter.width();
            if (curWidth > maxWidth) {
                maxWidth = curWidth;
            }
        });
        
        if (allHostedEditors.length === 1) {
            //There's only the host, just bail
            allHostedEditors[0]._codeMirror.setOption("gutter", true);
            return;
        }
        
        maxWidth = maxWidth + "px";
        allHostedEditors.forEach(function (editor) {
            $(editor._codeMirror.getGutterElement()).css("min-width", maxWidth);
            editor._codeMirror.setOption("gutter", true);
        });
    }

    /**
     * Called any time inline was closed, whether manually (via close()) or automatically
     */
    InlineTextEditor.prototype.onClosed = function () {
        _syncGutterWidths(this.hostEditor);
        
        this.editors.forEach(function (editor) {
            editor.destroy(); //release ref on Document
        });
    };
    
    /**
     * Update the inline editor's height when the number of lines change
     */
    InlineTextEditor.prototype.sizeInlineEditorToContents = function (force) {
        var i,
            len = this.editors.length,
            editor;
        
        for (i = 0; i < len; i++) {
            editor = this.editors[i];
            
            if (editor.isFullyVisible()) {
                // set inner editor height
                var editorHeight = editor.totalHeight(true);
                if (force || editorHeight !== this._editorHeight) {
                    this._editorHeight = editorHeight;
                    $(editor.getScrollerElement()).height(editorHeight);
                    editor.refresh();
                }
                
                // use outermost wrapper (htmlContent) scrollHeight to prop open the host editor
                this.height = this.htmlContent.scrollHeight;
                this.hostEditor.setInlineWidgetHeight(this.inlineId, this.height, true);
                
                break; // there should only be 1 visible editor
            }
        }
    };

    /**
     * Some tasks have to wait until we've been parented into the outer editor
     * @param {string} the inline ID that is generated by CodeMirror after the widget that holds the inline
     *  editor is constructed and added to the DOM
     */
    InlineTextEditor.prototype.onAdded = function (inlineId) {
        this.inlineId = inlineId;
        
        this.editors.forEach(function (editor) {
            editor.refresh();
        });
        
        _syncGutterWidths(this.hostEditor);
        
        // Set initial size
        this.sizeInlineEditorToContents();
        
        this.editors[0].focus();
    };

    /**
     *
     * @param {Document} doc
     * @param {number} startLine of text to show in inline editor
     * @param {number} endLine of text to show in inline editor
     * @param {HTMLDivElement} container container to hold the inline editor
     */
    InlineTextEditor.prototype.createInlineEditorFromText = function (doc, startLine, endLine, container, additionalKeys) {
        var self = this;
        
        var range = {
            startLine: startLine,
            endLine: endLine
        };
        
        // close handler attached to each inline codemirror instance
<<<<<<< HEAD
        function closeThisInline(editor) {
            var shouldMoveFocus = editor.hasFocus();
            EditorManager.closeInlineWidget(self.hostEditor, self.inlineId, shouldMoveFocus);
=======
        function closeThisInline() {
            self.close();
>>>>>>> 0b4eb97a
        }
        
        // create the filename div
        var wrapperDiv = document.createElement("div");
        var $wrapperDiv = $(wrapperDiv);
        container.appendChild(wrapperDiv);
        
        // dirty indicator followed by filename
        var $filenameDiv = $(document.createElement("div")).addClass("filename");
        
        // save file path data to dirty-indicator
        var $dirtyIndicatorDiv = $(document.createElement("div"))
            .addClass("dirty-indicator")
            .width(4); // initialize indicator as hidden
        $dirtyIndicatorDiv.data("fullPath", doc.file.fullPath);
        
        $filenameDiv.append($dirtyIndicatorDiv);
        $dirtyIndicatorDiv.after(doc.file.name + ":" + (startLine + 1));
        $wrapperDiv.append($filenameDiv);
        
        var inlineInfo = EditorManager.createInlineEditorForDocument(doc, range, wrapperDiv, closeThisInline, additionalKeys);
        this.editors.push(inlineInfo.editor);

        // Size editor to content whenever it changes (via edits here or any other view of the doc)
        $(inlineInfo.editor).on("change", function () {
            self.sizeInlineEditorToContents();
        });
        
        // If Document's file is deleted, or Editor loses sync with Document, just close
        $(inlineInfo.editor).on("lostContent", function () {
            // Note: this closes the entire inline widget if any one Editor loses sync. This seems
            // better than leaving it open but suddenly removing one rule from the result list.
            self.close();
        });
        
        // set dirty indicator state
        // use setTimeout to allow filenameDiv to render first
        setTimeout(function () {
            _showDirtyIndicator($dirtyIndicatorDiv, doc.isDirty);
        }, 0);
    };

    /**
     * @param {Editor} hostEditor
     */
    InlineTextEditor.prototype.load = function (hostEditor) {
        this.hostEditor = hostEditor;

        // TODO: incomplete impelementation. It's not clear yet if InlineTextEditor
        // will fuction as an abstract class or as generic inline editor implementation
        // that just shows a range of text. See CSSInlineEditor.css for an implementation of load()
    };

    /**
     * Called when the editor containing the inline is made visible.
     */
    InlineTextEditor.prototype.onParentShown = function () {
        // We need to call this explicitly whenever the host editor is reshown, since
        // we don't actually resize the inline editor while its host is invisible (see
        // isFullyVisible() check in sizeInlineEditorToContents()).
        this.sizeInlineEditorToContents(true);
    };
    
    InlineEditor.prototype._editorHasFocus = function () {
        return this.editors.some(function (editor) {
            return editor.hasFocus();
        });
    };
    
    /** Closes this inline widget and all its contained Editors */
    InlineEditor.prototype.close = function () {
        var shouldMoveFocus = this._editorHasFocus();
        EditorManager.closeInlineWidget(this.hostEditor, this.inlineId, shouldMoveFocus);
        // closeInlineWidget() causes our onClosed() to get run
    };
        
    
    // consolidate all dirty document updates
    $(DocumentManager).on("dirtyFlagChange", _dirtyFlagChangeHandler);

    exports.InlineTextEditor = InlineTextEditor;

});<|MERGE_RESOLUTION|>--- conflicted
+++ resolved
@@ -12,6 +12,14 @@
     var DocumentManager     = require("document/DocumentManager"),
         EditorManager       = require("editor/EditorManager"),
         InlineEditor        = require("editor/InlineEditor").InlineEditor;
+
+    /**
+     * Returns editor holder width (not CodeMirror's width).
+     * @private
+     */
+    function _editorHolderWidth() {
+        return $("#editorHolder").width();
+    }
 
     /**
      * Shows or hides the dirty indicator
@@ -47,6 +55,7 @@
      */
     function InlineTextEditor() {
         InlineEditor.call(this);
+        this._docRangeToEditorMap = {};
         this.editors = [];
     }
     InlineTextEditor.prototype = new InlineEditor();
@@ -172,14 +181,8 @@
         };
         
         // close handler attached to each inline codemirror instance
-<<<<<<< HEAD
-        function closeThisInline(editor) {
-            var shouldMoveFocus = editor.hasFocus();
-            EditorManager.closeInlineWidget(self.hostEditor, self.inlineId, shouldMoveFocus);
-=======
         function closeThisInline() {
             self.close();
->>>>>>> 0b4eb97a
         }
         
         // create the filename div
