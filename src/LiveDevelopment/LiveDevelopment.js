--- conflicted
+++ resolved
@@ -230,9 +230,8 @@
                     )
                         .done(function () {
                             browserStarted = true;
-<<<<<<< HEAD
-                        },
-                        function (err) {
+                        })
+                        .fail(function (err) {
                             var message;
                             
                             _setStatus(-1);
@@ -247,15 +246,6 @@
                                 Strings.ERROR_LAUNCHING_BROWSER_TITLE,
                                 message
                             );
-                            return;
-                        }
-                    );
-=======
-                        })
-                        .fail(function (err) {
-                            // TODO (task 4.7): Error reporting. Err could be NOT_FOUND_ERR or SECURITY_ERR
-                            console.log("Error launching browser");
-                            _setStatus(-1);
                         });
                 }
                 
@@ -263,7 +253,6 @@
                     setTimeout(function retryConnect() {
                         Inspector.connectToURL(doc.root.url).fail(onConnectFail);
                     }, 500);
->>>>>>> 680f45d9
                 }
             });
         }
