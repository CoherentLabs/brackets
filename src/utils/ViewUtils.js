/*
 * Copyright (c) 2012 Adobe Systems Incorporated. All rights reserved.
 *  
 * Permission is hereby granted, free of charge, to any person obtaining a
 * copy of this software and associated documentation files (the "Software"), 
 * to deal in the Software without restriction, including without limitation 
 * the rights to use, copy, modify, merge, publish, distribute, sublicense, 
 * and/or sell copies of the Software, and to permit persons to whom the 
 * Software is furnished to do so, subject to the following conditions:
 *  
 * The above copyright notice and this permission notice shall be included in
 * all copies or substantial portions of the Software.
 *  
 * THE SOFTWARE IS PROVIDED "AS IS", WITHOUT WARRANTY OF ANY KIND, EXPRESS OR
 * IMPLIED, INCLUDING BUT NOT LIMITED TO THE WARRANTIES OF MERCHANTABILITY, 
 * FITNESS FOR A PARTICULAR PURPOSE AND NONINFRINGEMENT. IN NO EVENT SHALL THE
 * AUTHORS OR COPYRIGHT HOLDERS BE LIABLE FOR ANY CLAIM, DAMAGES OR OTHER 
 * LIABILITY, WHETHER IN AN ACTION OF CONTRACT, TORT OR OTHERWISE, ARISING 
 * FROM, OUT OF OR IN CONNECTION WITH THE SOFTWARE OR THE USE OR OTHER 
 * DEALINGS IN THE SOFTWARE.
 * 
 */


/*jslint vars: true, plusplus: true, devel: true, nomen: true, indent: 4, maxerr: 50 */
/*global define, $, window */

define(function (require, exports, module) {
    'use strict';
    
    var SCROLL_SHADOW_HEIGHT = 5;
    
    /**
     * @private
     */
    var _resizeHandlers = [];

    /** If a parent div has overflow:auto then the child will have a problem
     * setting the background color. The reason for this is the width of the 
     * child is the visible width of the parent and not the scrollWidth, so if
     * the div scrolls the background looks wrong.
     * @param {!JQuery} $parent the jQuery parent for the object 
     */
    function updateChildrenToParentScrollwidth($parent) {
        var $children = $parent.children();
        //clear the width first so we get the natural scrollWidth below
        $children.width("");
        
        var targetWidth = $parent[0].scrollWidth -
            parseInt($parent.css("paddingLeft"), 10) -
            parseInt($parent.css("paddingRight"), 10);
        
        $children.width(targetWidth);
    }

    /** 
     * Positions shadow background elements to indicate vertical scrolling.
     * @param {!DOMElement} $displayElement the DOMElement that displays the shadow
     * @param {!Object} $scrollElement the object that is scrolled
     * @param {!DOMElement} $shadowTop div .scrollerShadow.top
     * @param {!DOMElement} $shadowBottom div .scrollerShadow.bottom
     * @param {boolean} isPositionFixed When using absolute position, top remains at 0.
     */
    function _updateScrollerShadow($displayElement, $scrollElement, $shadowTop, $shadowBottom, isPositionFixed) {
        var offsetTop           = 0,
            scrollElement       = $scrollElement.get(0),
            scrollTop           = scrollElement.scrollTop,
            topShadowOffset     = Math.min(scrollTop - SCROLL_SHADOW_HEIGHT, 0),
            sidebarWidth        = parseInt($(".sidebar").width(), 10);
        
        if ($shadowTop) {
            $shadowTop.css("background-position", "0px " + topShadowOffset + "px");
<<<<<<< HEAD
            $shadowTop.css("top", offsetTop);
            $shadowTop.css("width", sidebarWidth);
=======
            
            if (isPositionFixed) {
                offsetTop = $displayElement.offset().top;
                $shadowTop.css("top", offsetTop);
            }
>>>>>>> fbfe3a97
        }
        
        if ($shadowBottom) {
            var clientHeight        = scrollElement.clientHeight,
                outerHeight         = $displayElement.outerHeight(),
                scrollHeight        = scrollElement.scrollHeight,
                bottomOffset        = outerHeight - clientHeight,
                bottomShadowOffset  = SCROLL_SHADOW_HEIGHT; // outside of shadow div viewport
            
            if (scrollHeight > clientHeight) {
                bottomShadowOffset -= Math.min(SCROLL_SHADOW_HEIGHT, (scrollHeight - (scrollTop + clientHeight)));
            }
    
            $shadowBottom.css("background-position", "0px " + bottomShadowOffset + "px");
            $shadowBottom.css("top", offsetTop + outerHeight - SCROLL_SHADOW_HEIGHT);
            $shadowBottom.css("width", sidebarWidth);
        }
    }

    function getOrCreateShadow($displayElement, position, isPositionFixed) {
        var $findShadow = $displayElement.find(".scrollerShadow." + position);

        if ($findShadow.length === 0) {
            $findShadow = $(window.document.createElement("div")).addClass("scrollerShadow " + position);
            $displayElement.append($findShadow);
        }
        
        if (!isPositionFixed) {
            // position is fixed by default
            $findShadow.css("position", "absolute");
            $findShadow.css(position, "0");
        }

        return $findShadow;
    }

    /** 
     * Installs event handlers for updatng shadow background elements to indicate vertical scrolling.
     * @param {!DOMElement} displayElement the DOMElement that displays the shadow. Must fire
     *  "contentChanged" events when the element is resized or repositioned.
     * @param {?Object} scrollElement the object that is scrolled. Must fire "scroll" events
     *  when the element is scrolled. If null, the displayElement is used.
     * @param {?boolean} showBottom optionally show the bottom shadow
     */
    function addScrollerShadow(displayElement, scrollElement, showBottom) {
        // use fixed positioning when the display and scroll elements are the same
        var isPositionFixed = false;
        
        if (!scrollElement) {
            scrollElement = displayElement;
            isPositionFixed = true;
        }
        
        // update shadows when the scrolling element is scrolled
        var $displayElement = $(displayElement),
            $scrollElement = $(scrollElement);
        
        var $shadowTop = getOrCreateShadow($displayElement, "top", isPositionFixed);
        var $shadowBottom = (showBottom) ? getOrCreateShadow($displayElement, "bottom", isPositionFixed) : null;
        
        var doUpdate = function () {
            _updateScrollerShadow($displayElement, $scrollElement, $shadowTop, $shadowBottom, isPositionFixed);
        };
        
        $scrollElement.on("scroll.scrollerShadow", doUpdate);
        $displayElement.on("contentChanged.scrollerShadow", doUpdate);
        
        // update immediately
        doUpdate();
    }
    
    /**
     * Remove scrollerShadow effect.
     * @param {!DOMElement} displayElement the DOMElement that displays the shadow
     * @param {?Object} scrollElement the object that is scrolled
     */
    function removeScrollerShadow(displayElement, scrollElement) {
        if (!scrollElement) {
            scrollElement = displayElement;
        }
        
        var $displayElement = $(displayElement),
            $scrollElement = $(scrollElement);
        
        // remove scrollerShadow elements from DOM
        $(displayElement).find(".scrollerShadow.top").remove();
        $(displayElement).find(".scrollerShadow.bottom").remove();
        
        // remove event handlers
        $scrollElement.off("scroll.scrollerShadow");
        $displayElement.off("contentChanged.scrollerShadow");
    }
    
    /** 
     * Within a scrolling DOMElement, creates and positions a styled selection
     * div to align a single selected list item from a ul list element.
     *
     * Assumptions:
     * - scrollElement is a child of the #file-section div
     * - ul list element fires a "selectionChanged" event after the
     *   selectedClassName is assigned to a new list item
     * 
     * @param {!DOMElement} scrollElement A DOMElement containing a ul list element
     * @param {!string} selectedClassName A CSS class name on at most one list item in the contained list
     */
    function sidebarList($scrollerElement, selectedClassName, leafClassName) {
        var $listElement = $scrollerElement.find("ul"),
            $selectionMarker,
            $selectionTriangle,
            $fileSection = $("#file-section"),
            showTriangle = true;
        
        // build selectionMarker and position absolute within the scroller
        $selectionMarker = $(window.document.createElement("div")).addClass("sidebarSelection");
        $scrollerElement.prepend($selectionMarker);
        
        // enable scrolling
        $scrollerElement.css("overflow", "auto");
        
        // use relative postioning for clipping the selectionMarker within the scrollElement
        $scrollerElement.css("position", "relative");
        
        // build selectionTriangle and position fixed to the window
        $selectionTriangle = $(window.document.createElement("div")).addClass("sidebarSelectionTriangle");
        $fileSection.append($selectionTriangle);
        
        selectedClassName = "." + (selectedClassName || "selected");
        
        var updateSelectionTriangle = function () {
            var selectionMarkerHeight = $selectionMarker.height(),
                selectionMarkerOffset = $selectionMarker.offset(),
                scrollerOffset = $scrollerElement.offset(),
                triangleHeight = $selectionTriangle.outerHeight(),
                scrollerTop = scrollerOffset.top,
                scrollerBottom = scrollerTop + $scrollerElement.outerHeight(),
                scrollerLeft = scrollerOffset.left,
                triangleTop = selectionMarkerOffset.top;
            
            $selectionTriangle.css("top", triangleTop);
            
            $selectionTriangle.css("left", $fileSection.width() - $selectionTriangle.outerWidth());
            $selectionTriangle.toggleClass("triangleVisible", showTriangle);
            
            if (showTriangle) {
                var triangleClipOffsetYBy = Math.floor((selectionMarkerHeight - triangleHeight) / 2),
                    triangleBottom = triangleTop + triangleHeight + triangleClipOffsetYBy;
                
                if (triangleTop < scrollerTop || triangleBottom > scrollerBottom) {
                    $selectionTriangle.css("clip", "rect(" + Math.max(scrollerTop - triangleTop - triangleClipOffsetYBy, 0) + "px, auto, " +
                                               (triangleHeight - Math.max(triangleBottom - scrollerBottom, 0)) + "px, auto)");
                } else {
                    $selectionTriangle.css("clip", "");
                }
            }
            
        };
        
        var updateSelectionMarker = function () {
            // find the selected list item
            var $listItem = $listElement.find(selectedClassName).closest("li");
            
            if (leafClassName) {
                showTriangle = $listItem.hasClass(leafClassName);
            }
            
            // always hide selection visuals first to force layout (issue #719)
            $selectionTriangle.hide();
            $selectionMarker.hide();
            
            if ($listItem.length === 1) {
                // list item position is relative to scroller
                var selectionMarkerTop = $listItem.offset().top - $scrollerElement.offset().top + $scrollerElement.get(0).scrollTop;
                    
                // force selection width to match scroller
                $selectionMarker.width($scrollerElement.get(0).scrollWidth);
                
                // move the selectionMarker position to align with the list item
                $selectionMarker.css("top", selectionMarkerTop);
                $selectionMarker.show();
                
                updateSelectionTriangle();
                $selectionTriangle.show();
            
                // fully scroll to the selectionMarker if it's not initially in the viewport
                var scrollerElement = $scrollerElement.get(0),
                    scrollerHeight = scrollerElement.clientHeight,
                    selectionMarkerHeight = $selectionMarker.height(),
                    selectionMarkerBottom = selectionMarkerTop + selectionMarkerHeight,
                    currentScrollBottom = scrollerElement.scrollTop + scrollerHeight;
                
                // update scrollTop to reveal the selected list item
                if (selectionMarkerTop >= currentScrollBottom) {
                    scrollerElement.scrollTop = Math.max(0, selectionMarkerTop + selectionMarkerHeight - scrollerHeight);
                } else if (selectionMarkerBottom <= scrollerElement.scrollTop) {
                    scrollerElement.scrollTop = selectionMarkerTop;
                }
            }
        };
        
        $listElement.on("selectionChanged", updateSelectionMarker);
        $scrollerElement.on("scroll", updateSelectionTriangle);
        
        // update immediately
        updateSelectionMarker();
        
        // update clipping when the window resizes
        _resizeHandlers.push(updateSelectionTriangle);
    }
    
    /**
     * @private
     */
    function handleResize() {
        _resizeHandlers.forEach(function (f) {
            f.apply();
        });
    }
    
    // handle all resize handlers in a single listener
    $(window).resize(handleResize);

    // Define public API
    exports.SCROLL_SHADOW_HEIGHT = SCROLL_SHADOW_HEIGHT;
    exports.updateChildrenToParentScrollwidth = updateChildrenToParentScrollwidth;
    exports.addScrollerShadow = addScrollerShadow;
    exports.removeScrollerShadow = removeScrollerShadow;
    exports.sidebarList = sidebarList;
});<|MERGE_RESOLUTION|>--- conflicted
+++ resolved
@@ -70,16 +70,11 @@
         
         if ($shadowTop) {
             $shadowTop.css("background-position", "0px " + topShadowOffset + "px");
-<<<<<<< HEAD
-            $shadowTop.css("top", offsetTop);
-            $shadowTop.css("width", sidebarWidth);
-=======
             
             if (isPositionFixed) {
                 offsetTop = $displayElement.offset().top;
                 $shadowTop.css("top", offsetTop);
             }
->>>>>>> fbfe3a97
         }
         
         if ($shadowBottom) {
