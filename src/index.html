--- conflicted
+++ resolved
@@ -178,7 +178,9 @@
                 
                 <!-- Toolbar -->
                 <div class="buttons">
-                    <span class="experimental-label">Experimental Build</span>
+ 	                <div id="token" style="padding-right: 10px;">
+	                </div>
+                   <span class="experimental-label">Experimental Build</span>
                     
                     <a href="#" id="toolbar-go-live"></a> <!-- tooltip for this is set in JS -->
                     
@@ -186,17 +188,10 @@
                         &#9733;
                     </span>
                 </div>
-<<<<<<< HEAD
-                <div id="token" style="padding-right: 10px;">
-                </div>
-                <div id="gold-star">
-                    &#9733;
-=======
                 
                 <!-- Filename label -->
                 <div class="title-wrapper">
                     <span class="title"></span>
->>>>>>> 0fccec96
                 </div>
             </div>
             
