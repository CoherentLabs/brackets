--- conflicted
+++ resolved
@@ -99,7 +99,6 @@
         $(".dialog-title", dlg).html(title);
         $(".dialog-message", dlg).html(message);
 
-<<<<<<< HEAD
         // Pipe dialog-closing notification back to client code
         dlg.one("hidden", function () {
             var buttonId = dlg.data("buttonId");
@@ -110,26 +109,7 @@
                 result.resolve(buttonId);
             }, 0);
         });
-        
-        // Click handler for buttons
-        dlg.one("click", ".dialog-button", function (e) {
-            brackets._dismissDialog(dlg, $(this).attr("data-button-id"));
-        });
-
-=======
-        function dismissDialog(buttonId) {
-            dlg.one("hidden", function () {
-                // Let call stack return before notifying that dialog has closed; this avoids issue #191
-                // if the handler we're triggering might show another dialog (as long as there's no
-                // fade-out animation)
-                setTimeout(function () {
-                    result.resolve(buttonId);
-                }, 0);
-            });
-            
-            dlg.modal(true).hide();
-        }
-        
+
         function stopEvent(e) {
             // Stop the event if the target is not inside the dialog
             if (!($.contains(dlg.get(0), e.target))) {
@@ -138,7 +118,6 @@
             }
         }
         
->>>>>>> 7b6532d3
         // Enter/Return handler for the primary button. Need to
         // add both keydown and keyup handlers here to make sure
         // the enter key was pressed while the dialog was showing.
@@ -171,9 +150,8 @@
         
         // Click handler for buttons
         dlg.one("click", ".dialog-button", function (e) {
-            dismissDialog($(this).attr("data-button-id"));
+            brackets._dismissDialog(dlg, $(this).attr("data-button-id"));
         });
-
         // Run the dialog
         dlg.modal({
             backdrop: "static",
