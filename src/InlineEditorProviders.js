--- conflicted
+++ resolved
@@ -90,13 +90,8 @@
                 var inlineInfo = EditorManager.createInlineEditorFromText(parentEditor, text, range, fileEntry.fullPath);
                 
                 // For Sprint 4, editor is a read-only view
-<<<<<<< HEAD
                 inlineInfo.editor._codeMirror.setOption("readOnly", true);
-                
-=======
-                inlineEditor.setOption("readOnly", true);
-
->>>>>>> b1672423
+
                 result.resolve(inlineInfo);
             })
             .fail(function (fileError) {
