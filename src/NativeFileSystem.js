/*
 * Copyright 2011 Adobe Systems Incorporated. All Rights Reserved.
 */

/*jslint vars: true, plusplus: true, devel: true, browser: true, nomen: true, indent: 4, maxerr: 50*/
<<<<<<< HEAD
/*global define: false, brackets: false, FileError: false, InvalidateStateError: false */
=======
/*global $: false, define: false, brackets: true, FileError: false, InvalidateStateError: false */
>>>>>>> 298cb9d4

define(function (require, exports, module) {
    'use strict';

    // TODO: Determine proper public/private API for this module, splitting into separate modules as needed

    var NativeFileSystem = {
        
        /** Amount of time we wait for async calls to return (in milliseconds)
         * TODO: Not all async calls are wrapped with something that times out and calls the error callback
         * @const
         * @type {number}
         */
        ASYNC_TIMEOUT: 2000,
        
        /** showOpenDialog
         *
         * @param {bool} allowMultipleSelection
         * @param {bool} chooseDirectories
         * @param {string} title
         * @param {string} initialPath
         * @param {Array.<string>} fileTypes
         * @param {function(...)} successCallback
         * @param {function(...)} errorCallback
         * @constructor
         */
        showOpenDialog: function (allowMultipleSelection,
                                  chooseDirectories,
                                  title,
                                  initialPath,
                                  fileTypes,
                                  successCallback,
                                  errorCallback) {
            if (!successCallback) {
                return;
            }

            var files = brackets.fs.showOpenDialog(
                allowMultipleSelection,
                chooseDirectories,
                title,
                initialPath,
                fileTypes,
                function (err, data) {
                    if (!err) {
                        successCallback(data);
                    } else if (errorCallback) {
                        errorCallback(NativeFileSystem._nativeToFileError(err));
                    }
                }
            );
        },

        /** requestNativeFileSystem
         *
         * @param {string} path
         * @param {function(...)} successCallback
         * @param {function(...)} errorCallback
         */
        requestNativeFileSystem: function (path, successCallback, errorCallback) {
            brackets.fs.stat(path, function (err, data) {
                if (!err) {
                    var root = new NativeFileSystem.DirectoryEntry(path);
                    successCallback(root);
                } else if (errorCallback) {
                    errorCallback(NativeFileSystem._nativeToFileError(err));
                }
            });
        },

        _nativeToFileError: function (nativeErr) {
            var error;

            switch (nativeErr) {
                // We map ERR_UNKNOWN and ERR_INVALID_PARAMS to SECURITY_ERR,
                // since there aren't specific mappings for these.
            case brackets.fs.ERR_UNKNOWN:
            case brackets.fs.ERR_INVALID_PARAMS:
                error = FileError.SECURITY_ERR;
                break;
            case brackets.fs.ERR_NOT_FOUND:
                error = FileError.NOT_FOUND_ERR;
                break;
            case brackets.fs.ERR_CANT_READ:
                error = FileError.NOT_READABLE_ERR;
                break;
            // It might seem like you should use FileError.ENCODING_ERR for this,
            // but according to the spec that's for malformed URLs.
            case brackets.fs.ERR_UNSUPPORTED_ENCODING:
                error = FileError.SECURITY_ERR;
                break;
            case brackets.fs.ERR_CANT_WRITE:
                error = FileError.NO_MODIFICATION_ALLOWED_ERR;
                break;
            case brackets.fs.ERR_OUT_OF_SPACE:
                error = FileError.QUOTA_EXCEEDED_ERR;
                break;
            case brackets.fs.PATH_EXISTS_ERR:
                error = FileError.PATH_EXISTS_ERR;
                break;
            default:
                // The HTML file spec says SECURITY_ERR is a catch-all to be used in situations
                // not covered by other error codes. 
                error = FileError.SECURITY_ERR;
            }
            return new NativeFileSystem.FileError(error);
        }
    };

    /** class: Entry
     *
     * @param {string} name
     * @param {string} isFile
     * @constructor
     */
    NativeFileSystem.Entry = function (fullPath, isDirectory) {
        this.isDirectory = isDirectory;
        this.isFile = !isDirectory;

        // TODO (jasonsj): PATH_SEPARATOR per native OS
        this.fullPath = fullPath;

        // Extract name from fullPath
        this.name = null; // default if extraction fails
        if (fullPath) {
            var pathParts = fullPath.split("/");
            if (pathParts.length > 0) {
                this.name = pathParts.pop();
            }
        }

        this.getMetadata = function (successCallBack, errorCallback) {
            brackets.fs.stat(this.fullPath, function (err, stat) {
                if (err === brackets.fs.NO_ERROR) {
                    var metadata = new NativeFileSystem.Metadata(stat.mtime);
                    successCallBack(metadata);
                } else {
                    errorCallback(NativeFileSystem._nativeToFileError(err));
                }
            });

        };


        // IMPLEMENT LATER copyTo(parent, newName, successCallBack, errorCallback)
        // IMPLEMENT LATER getParent(successCallBack, errorCallback)
        // IMPLEMENT LATER moveTo(parent, newName, successCallBack, errorCallback)
        // IMPLEMENT LATER remove(successCallBack, errorCallback)
        // IMPLEMENT LATER toURL() 

        // IMPLEMENT LATER var filesystem;
        // IMPLEMENT LATER void      moveTo (DirectoryEntry parent, optional DOMString newName, optional EntryCallback successCallback, optional ErrorCallback errorCallback);
        // IMPLEMENT LATER void      copyTo (DirectoryEntry parent, optional DOMString newName, optional EntryCallback successCallback, optional ErrorCallback errorCallback);
        // IMPLEMENT LATER DOMString toURL (optional DOMString mimeType);
        // IMPLEMENT LATER void      remove (VoidCallback successCallback, optional ErrorCallback errorCallback);
        // IMPLEMENT LATER void      getParent (EntryCallback successCallback, optional ErrorCallback errorCallback);
    };

    /**
     * Stores information about a FileEntry
    */
    NativeFileSystem.Metadata = function (modificationTime) {
        // modificationTime is read only
        this.modificationTime = modificationTime;
    };


    /** class: FileEntry
     * This interface represents a file on a file system.
     *
     * @param {string} name
     * @constructor
     * @extends {Entry}
     */
    NativeFileSystem.FileEntry = function (name) {
        this.prototype = new NativeFileSystem.Entry();
        NativeFileSystem.Entry.call(this, name, false);

    };

    /**
     * Creates a new FileWriter associated with the file that this FileEntry represents.
     *
     * @param {function (FileWriter)} successCallback
     * @param {function (FileError)} errorCallback
     */
    NativeFileSystem.FileEntry.prototype.createWriter = function (successCallback, errorCallback) {
        var fileEntry = this;

        // [NoInterfaceObject]
        // interface FileWriter : FileSaver
        var FileWriter = function (data) {
            NativeFileSystem.FileSaver.call(this, data);

            // FileWriter private memeber vars
            this._length = 0;
            this._position = 0;

            // initialize file length
            // TODO (jasonsj): handle async
            var self = this;

            brackets.fs.readFile(fileEntry.fullPath, "utf8", function (err, contents) {
                // Ignore "file not found" errors. It's okay if the file doesn't exist yet.
                if (err !== brackets.fs.ERR_NOT_FOUND) {
                    self._err = err;
                }
                
                if (contents) {
                    self._length = contents.length;
                }
            });
        };

        FileWriter.prototype.length = function () {
            return this._length;
        };

        FileWriter.prototype.position = function () {
            return this._position;
        };

        // TODO (jasonsj): handle Blob data instead of string
        FileWriter.prototype.write = function (data) {
            if (data === undefined) {
                throw new Error();
            }

            if (this.readyState === NativeFileSystem.FileSaver.WRITING) {
                throw new NativeFileSystem.FileException(NativeFileSystem.FileException.INVALID_STATE_ERR);
            }

            this._readyState = NativeFileSystem.FileSaver.WRITING;

            if (this.onwritestart) {
                // TODO (jasonsj): progressevent
                this.onwritestart();
            }

            var self = this;

            brackets.fs.writeFile(fileEntry.fullPath, data, "utf8", function (err) {

                if ((err !== brackets.fs.NO_ERROR) && self.onerror) {
                    var fileError = NativeFileSystem._nativeToFileError(err);

                    // TODO (jasonsj): set readonly FileSaver.error attribute
                    // self._error = fileError;
                    self.onerror(fileError);

                    // TODO (jasonsj): partial write, update length and position
                }
                // else {
                    // TODO (jasonsj): After changing data argument to Blob, use
                    // Blob.size to update position and length upon successful
                    // completion of a write.

                    // self.position = ;
                    // self.length = ;
                // }

                // DONE is set regardless of error
                self._readyState = NativeFileSystem.FileSaver.DONE;
                
                if (self.onwrite) {
                    // TODO (jasonsj): progressevent
                    self.onwrite();
                }

                if (self.onwriteend) {
                    // TODO (jasonsj): progressevent
                    self.onwriteend();
                }
            });
        };

        FileWriter.prototype.seek = function (offset) {
        };

        FileWriter.prototype.truncate = function (size) {
        };

        var fileWriter = new FileWriter();

        if (fileWriter._err && (errorCallback !== undefined)) {
            errorCallback(NativeFileSystem._nativeToFileError(fileWriter._err));
        } else if (successCallback !== undefined) {
            successCallback(fileWriter);
        }
    };



    /**
     * This interface extends the FileException interface described in to add
     * several new error codes. Any errors that need to be reported synchronously,
     * including all that occur during use of the synchronous filesystem methods,
     * are reported using the FileException exception.
     *
     * @param {number} code The code attribute, on getting, must return one of the
     * constants of the FileException exception, which must be the most appropriate
     * code from the table below.
     */
    NativeFileSystem.FileException = function (code) {
        this.code = code || 0;
    };

    // FileException constants
    Object.defineProperties(
        NativeFileSystem.FileException,
        {
            NOT_FOUND_ERR:                { value: 1, writable: false },
            SECURITY_ERR:                 { value: 2, writable: false },
            ABORT_ERR:                    { value: 3, writable: false },
            NOT_READABLE_ERR:             { value: 4, writable: false },
            ENCODING_ERR:                 { value: 5, writable: false },
            NO_MODIFICATION_ALLOWED_ERR:  { value: 6, writable: false },
            INVALID_STATE_ERR:            { value: 7, writable: false },
            SYNTAX_ERR:                   { value: 8, writable: false },
            QUOTA_EXCEEDED_ERR:           { value: 10, writable: false }
        }
    );

    /**
     * This interface provides methods to monitor the asynchronous writing of blobs
     * to disk using progress events and event handler attributes.
     *
     * This interface is specified to be used within the context of the global
     * object (Window) and within Web Workers.
     *
     * @param {Blob} data
     * @constructor
     */
    NativeFileSystem.FileSaver = function (data) {
        // FileSaver private member vars
        this._data = data;
        this._readyState = NativeFileSystem.FileSaver.INIT;
        this._error = null;
    };

    // FileSaver constants
    Object.defineProperties(
        NativeFileSystem.FileSaver,
        {
            INIT:     { value: 1, writable: false },
            WRITING:  { value: 2, writable: false },
            DONE:     { value: 3, writable: false }
        }
    );

    // FileSaver methods

    /**
     *
     */
    NativeFileSystem.FileSaver.prototype.readyState = function () {
        return this._readyState;
    };

    // TODO (jasonsj): http://dev.w3.org/2009/dap/file-system/file-writer.html#widl-FileSaver-abort-void
    NativeFileSystem.FileSaver.prototype.abort = function () {
        // If readyState is DONE or INIT, terminate this overall series of steps without doing anything else..
        if (this._readyState === NativeFileSystem.FileSaver.INIT || this._readyState === NativeFileSystem.FileSaver.DONE) {
            return;
        }

        // Terminate any steps having to do with writing a file.

        // Set the error attribute to a FileError object with the code ABORT_ERR.
        this._error = new NativeFileSystem.FileError(FileError.ABORT_ERR);

        // Set readyState to DONE.
        this._readyState = NativeFileSystem.FileSaver.DONE;

        // Dispatch a progress event called abort
        // Dispatch a progress event called writeend
        // Stop dispatching any further progress events.
        // Terminate this overall set of steps.
    };

    /**
     * Obtains the File objecte for a FileEntry object
     *
     * @param {function(...)} successCallback
     * @param {function(...)} errorCallback
     */
    NativeFileSystem.FileEntry.prototype.file = function (successCallback, errorCallback) {
        var newFile = new NativeFileSystem.File(this);
        successCallback(newFile);

        // TODO Ty: error handling
        // errorCallback
    };

    /*
    TODO Jason
    NativeFileSystem.FileEntry.prototype.createfileerror = function (successCallback, errorCallback) {
    };
    */

    /**
     * This interface represents a directory on a file system.
     *
     * @constructor
     * @param {string} name
     * @extends {Entry}
     */
    NativeFileSystem.DirectoryEntry = function (name) {
        NativeFileSystem.Entry.call(this, name, true);

        // TODO: make DirectoryEntry actually inherit from Entry by modifying prototype. I don't know how to do this yet.

        // IMPLEMENT LATERvoid            getDirectory (DOMString path, optional Flags options, optional EntryCallback successCallback, optional ErrorCallback errorCallback);
        // IMPLEMENT LATERvoid            removeRecursively (VoidCallback successCallback, optional ErrorCallback errorCallback);
    };


    NativeFileSystem.DirectoryEntry.prototype.createReader = function () {
        var dirReader = new NativeFileSystem.DirectoryReader();
        dirReader._directory = this;

        return dirReader;
    };

    /**
     * Creates or looks up a file.
     *
     * @param {string} path Either an absolute path or a relative path from this
     *        DirectoryEntry to the file to be looked up or created. It is an error
     *        to attempt to create a file whose immediate parent does not yet
     *        exist.
     * @param {Object.<string, boolean>} options
     * @param {function (number)} successCallback
     * @param {function (number)} errorCallback
     */
    NativeFileSystem.DirectoryEntry.prototype.getFile = function (path, options, successCallback, errorCallback) {
        var fileFullPath = path;
        
        // assume relative paths are relative to this directory
        if (path.charAt(0) !== '/') {
            fileFullPath = this.fullPath + "/" + path;
        }

        var createFileEntry = function () {
            if (successCallback) {
                successCallback(new NativeFileSystem.FileEntry(fileFullPath));
            }
        };

        var createFileError = function (err) {
            if (errorCallback) {
                errorCallback(NativeFileSystem._nativeToFileError(err));
            }
        };

        // Use stat() to check if file exists
        brackets.fs.stat(fileFullPath, function (err, stats) {
            if ((err === brackets.fs.NO_ERROR)) {
                // NO_ERROR implies the path already exists

                // throw error if the file the path is a directory
                if (stats.isDirectory()) {
                    if (errorCallback) {
                        errorCallback(new NativeFileSystem.FileError(FileError.TYPE_MISMATCH_ERR));
                    }

                    return;
                }

                // throw error if the file exists but create is exclusive
                if (options.create && options.exclusive) {
                    if (errorCallback) {
                        errorCallback(new NativeFileSystem.FileError(FileError.PATH_EXISTS_ERR));
                    }

                    return;
                }

                // Create a file entry for the existing file. If create == true,
                // a file entry is created without error.
                createFileEntry();
            } else if (err === brackets.fs.ERR_NOT_FOUND) {
                // ERR_NOT_FOUND implies we write a new, empty file

                // create the file
                if (options.create) {
                    brackets.fs.writeFile(fileFullPath, "", "utf8", function (err) {
                        if (err) {
                            createFileError(err);
                        } else {
                            createFileEntry();
                        }
                    });

                    return;
                }

                // throw error if file not found and the create == false
                if (errorCallback) {
                    errorCallback(new NativeFileSystem.FileError(FileError.NOT_FOUND_ERR));
                }
            } else {
                // all other brackets.fs.stat() errors
                createFileError(err);
            }
        });
    };


    /** class: DirectoryReader
     */
    NativeFileSystem.DirectoryReader = function () {

    };


    /** readEntries
     *
     * @param {function(...)} successCallback
     * @param {function(...)} errorCallback
     * @returns {Array.<Entry>}
     */
    NativeFileSystem.DirectoryReader.prototype.readEntries = function (successCallback, errorCallback) {
        var rootPath = this._directory.fullPath;
        brackets.fs.readdir(rootPath, function (err, filelist) {
            if (!err) {
                var i, entries = [], d, deferreds = [];

                // This function is used to create individual functions for each deferred. 
                // These generated functions will add the async result to the right place 
                // in the entries array.
                var genAddToEntriesArrayFunction = function (index) {
                    return function (value) { entries[index] = value; };
                };

                // This function is called to initiate the stat on individual entires.
                // Takes the item's full path and the deferred to resolve with.
                var statEntry = function (itemFullPath, deferred) {
                    brackets.fs.stat(itemFullPath, function (statErr, statData) {
                        if (!statErr) {
                            if (statData.isDirectory()) {
                                deferred.resolve(new NativeFileSystem.DirectoryEntry(itemFullPath));
                            } else if (statData.isFile()) {
                                deferred.resolve(new NativeFileSystem.FileEntry(itemFullPath));
                            } else { // Whatever was returned is neither a file nor a dir, so don't include it.
                                deferred.resolve(null);
                            }
                        } else {
                            deferred.reject(NativeFileSystem._nativeToFileError(statErr));
                        }
                    });
                };
                
                // Create all the deferreds, and start the work executing!
                for (i = 0; i < filelist.length; i++) {
                    d = new $.Deferred();
                    d.done(genAddToEntriesArrayFunction(i));
                    deferreds.push(d);
                    statEntry(rootPath + "/" + filelist[i], d);
                }

                // FIXME: (joelrbrandt or pflynn) -- once we have an async library, it would be good
                // to replace the code below with a library call.
                
                // Get a Promise that depennds on all the individual deferreds finishing.
                var masterPromise = $.when.apply(this, deferreds);
                
                // We want the error callback to get called after some timeout (in case some deferreds don't return).
                // So, we need to wrap masterPromise in another deferred that has this timeout functionality    
                var timeoutWrapper = new $.Deferred();

                var timer = setTimeout(function () {
                    // SECURITY_ERR is the HTML5 File catch-all error, and there isn't anything
                    // more fitting for a timeout.
                    timeoutWrapper.reject(new NativeFileSystem.FileError(FileError.SECURITY_ERR));
                }, NativeFileSystem.ASYNC_TIMEOUT);

                masterPromise.always(function () {
                    clearTimeout(timer); // clear timeout if the masterPromise finishes (with success or error)
                });
                
                // When masterPromise finishes, we want the result to bubble up to timeoutWrapper
                masterPromise.pipe(timeoutWrapper.resolve, timeoutWrapper.reject);
                
                // Add the callbacks to the top-level Promise. The top-level Promise is timeoutWrapper,
                // which wraps masterPromise, which in turn wraps all the individual deferred objects.
                timeoutWrapper.then(
                    function () { // success
                        // The entries array may have null values if stat returned things that were
                        // neither a file nor a dir. So, we need to clean those out.
                        var cleanedEntries = [], i;
                        for (i = 0; i < entries.length; i++) {
                            if (entries[i]) {
                                cleanedEntries.push(entries[i]);
                            }
                        }
                        successCallback(cleanedEntries);
                    },
                    function (err) { // error
                        if (errorCallback) {
                            errorCallback(err);
                        }
                    }
                );

            } else { // There was an error reading the initial directory.
                errorCallback(NativeFileSystem._nativeToFileError(err));
            }
        });
    };

    /** class: FileReader
     *
     * @extends {EventTarget}
     */
    NativeFileSystem.FileReader = function () {
        // Todo Ty: this classes should extend EventTarget

        // async read methods
        // IMPLEMENT LATER void readAsArrayBuffer(Blob blob);
        // IMPLEMENT LATER void readAsBinaryString(Blob blob);
        // IMPLEMENT LATER void readAsDataURL(Blob blob);

        // IMPLEMENT LATER void abort();

        // states
        this.EMPTY = 0;
        this.LOADING = 1;
        this.DONE = 2;

        // readyState is read only
        this.readyState = this.EMPTY;

        // File or Blob data
        // IMPLEMENT LATER readonly attribute any result;
        // IMPLEMENT LATER readonly attribute DOMError error;

        // event handler attributes
        this.onloadstart = null;
        this.onprogress = null;
        this.onload = null;
        this.onabort = null;
        this.onerror = null;
        this.onloadend = null;


    };

    /** readAsText
     *
     * @param {Blob} blob
     * @param {string} encoding
     */
    NativeFileSystem.FileReader.prototype.readAsText = function (blob, encoding) {
        var self = this;

        if (!encoding) {
            encoding = "utf-8";
        }

        if (this.readyState === this.LOADING) {
            throw new InvalidateStateError();
        }

        this.readyState = this.LOADING;

        if (this.onloadstart) {
            this.onloadstart(); // todo params
        }

        brackets.fs.readFile(blob._fullPath, encoding, function (err, data) {

            // TODO: the event objects passed to these event handlers is fake and incomplete right now
            var fakeEvent = {
                loaded: 0,
                total: 0
            };

            // The target for this event is the FileReader and the data/err result is stored in the FileReader
            fakeEvent.target = self;
            self.result = data;
            self.error = NativeFileSystem._nativeToFileError(err);

            if (err) {
                self.readyState = self.DONE;
                if (self.onerror) {
                    self.onerror(fakeEvent);
                }
            } else {
                self.readyState = self.DONE;

                // TODO: this should be the file/blob size, but we don't have code to get that yet, so for know assume a file size of 1
                // and since we read the file in one go, assume 100% after the first read
                fakeEvent.loaded = 1;
                fakeEvent.total = 1;

                if (self.onprogress) {
                    self.onprogress(fakeEvent);
                }

                // TODO: onabort not currently supported since our native implementation doesn't support it
                // if (self.onabort)
                //    self.onabort(fakeEvent);

                if (self.onload) {
                    self.onload(fakeEvent);
                }

                if (self.onloadend) {
                    self.onloadend();
                }
            }

        });
    };

    /** class: Blob
     *
     * @constructor
     * param {Entry} entry
     */
    NativeFileSystem.Blob = function (fullPath) {
        this._fullPath = fullPath;

        // IMPLEMENT LATER readonly attribute unsigned long long size;
        // IMPLEMENT LATER readonly attribute DOMString type;

        //slice Blob into byte-ranged chunks

        // IMPLEMENT LATER Blob slice(optional long long start,
        //           optional long long end,
        //           optional DOMString contentType);
    };

    /** class: File
     *
     * @constructor
     * param {Entry} entry
     * @extends {Blob}
     */
    NativeFileSystem.File = function (entry) {
        NativeFileSystem.Blob.call(this, entry.fullPath);

        // IMPLEMENT LATER get name() { return this.entry.name; }

    };

    /** class: FileError
     *
     * Implementation of HTML file API error code return class. Note that we don't
     * actually define the error codes here--we rely on the browser's built-in FileError
     * class's constants. In other words, external clients of this API should always
     * use FileError.<constant-name>, not NativeFileSystem.FileError.<constant-name>.
     *
     * @constructor
     * @param {number} code The error code to return with this FileError. Must be
     * one of the codes defined in the FileError class.
     */
    NativeFileSystem.FileError = function (code) {
        this.code = code || 0;
    };

    // Define public API
    exports.NativeFileSystem = NativeFileSystem;
});<|MERGE_RESOLUTION|>--- conflicted
+++ resolved
@@ -3,11 +3,7 @@
  */
 
 /*jslint vars: true, plusplus: true, devel: true, browser: true, nomen: true, indent: 4, maxerr: 50*/
-<<<<<<< HEAD
-/*global define: false, brackets: false, FileError: false, InvalidateStateError: false */
-=======
-/*global $: false, define: false, brackets: true, FileError: false, InvalidateStateError: false */
->>>>>>> 298cb9d4
+/*global $: false, define: false, brackets: false, FileError: false, InvalidateStateError: false */
 
 define(function (require, exports, module) {
     'use strict';
